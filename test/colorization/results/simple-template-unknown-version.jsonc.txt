<<<<<<< HEAD
{                   punctuation.definition.dictionary.begin.json.arm
//                  punctuation.definition.comment.json.arm
We ignore the version number so that we won't choke on future versions - thus we should consider this a valid template file and do colorization
                    comment.line.double-slash.js
"                   punctuation.support.type.property-name.begin.json.arm
$schema             support.type.property-name.json.arm
"                   punctuation.support.type.property-name.end.json.arm
:                   punctuation.separator.dictionary.key-value.json.arm
"                   punctuation.definition.string.begin.json.arm
https://schema.management.azure.com/schemas/2031-01-02-alpha/subscriptionDeploymentTemplate.json#
                    string.quoted.double.json.arm
"                   punctuation.definition.string.end.json.arm
,                   punctuation.separator.dictionary.pair.json.arm
"                   punctuation.support.type.property-name.begin.json.arm
parameters          support.type.property-name.json.arm
"                   punctuation.support.type.property-name.end.json.arm
:                   punctuation.separator.dictionary.key-value.json.arm
=======
{                   punctuation.definition.dictionary.begin.json.comments
//                  punctuation.definition.comment.json.comments
We ignore the version number so that we won't choke on future versions - thus we should consider this a valid template file and do colorization
                    comment.line.double-slash.js
"                   punctuation.support.type.property-name.begin.json.comments
$schema             support.type.property-name
"                   punctuation.support.type.property-name.end.json.comments
:                   punctuation.separator.dictionary.key-value.json.comments
"                   punctuation.definition.string.begin.json.arm
https://schema.management.azure.com/schemas/2031-01-02-alpha/subscriptionDeploymentTemplate.json#
                    string.quoted.double.json.comments
"                   punctuation.definition.string.end.json.arm
,                   punctuation.separator.dictionary.pair.json.comments
"                   punctuation.support.type.property-name.begin.json.comments
parameters          support.type.property-name.json.comments
"                   punctuation.support.type.property-name.end.json.comments
:                   punctuation.separator.dictionary.key-value.json.comments
>>>>>>> e4a1b209
{                   punctuation.definition.dictionary.begin.json.arm
"                   punctuation.support.type.property-name.begin.json.arm
guid                support.type.property-name.json.arm
"                   punctuation.support.type.property-name.end.json.arm
:                   punctuation.separator.dictionary.key-value.json.arm
{                   punctuation.definition.dictionary.begin.json.arm
"                   punctuation.support.type.property-name.begin.json.arm
type                support.type.property-name.json.arm
"                   punctuation.support.type.property-name.end.json.arm
:                   punctuation.separator.dictionary.key-value.json.arm
"                   punctuation.definition.string.begin.json.arm
string              string.quoted.double.json.arm
"                   punctuation.definition.string.end.json.arm
,                   punctuation.separator.dictionary.pair.json.arm
"                   punctuation.support.type.property-name.begin.json.arm
defaultValue        support.type.property-name.json.arm
"                   punctuation.support.type.property-name.end.json.arm
:                   punctuation.separator.dictionary.key-value.json.arm
"[                  {{scope-expression-start}}
subscription        {{scope-builtin}}
()                  {{scope-parentheses-funccall}}
]"                  {{scope-expression-end}}
}                   punctuation.definition.dictionary.end.json.arm
}                   punctuation.definition.dictionary.end.json.arm
<<<<<<< HEAD
}                   punctuation.definition.dictionary.end.json.arm
=======
}                   meta.arm-deployment-template.json.comments
>>>>>>> e4a1b209
<|MERGE_RESOLUTION|>--- conflicted
+++ resolved
@@ -1,4 +1,3 @@
-<<<<<<< HEAD
 {                   punctuation.definition.dictionary.begin.json.arm
 //                  punctuation.definition.comment.json.arm
 We ignore the version number so that we won't choke on future versions - thus we should consider this a valid template file and do colorization
@@ -16,25 +15,6 @@
 parameters          support.type.property-name.json.arm
 "                   punctuation.support.type.property-name.end.json.arm
 :                   punctuation.separator.dictionary.key-value.json.arm
-=======
-{                   punctuation.definition.dictionary.begin.json.comments
-//                  punctuation.definition.comment.json.comments
-We ignore the version number so that we won't choke on future versions - thus we should consider this a valid template file and do colorization
-                    comment.line.double-slash.js
-"                   punctuation.support.type.property-name.begin.json.comments
-$schema             support.type.property-name
-"                   punctuation.support.type.property-name.end.json.comments
-:                   punctuation.separator.dictionary.key-value.json.comments
-"                   punctuation.definition.string.begin.json.arm
-https://schema.management.azure.com/schemas/2031-01-02-alpha/subscriptionDeploymentTemplate.json#
-                    string.quoted.double.json.comments
-"                   punctuation.definition.string.end.json.arm
-,                   punctuation.separator.dictionary.pair.json.comments
-"                   punctuation.support.type.property-name.begin.json.comments
-parameters          support.type.property-name.json.comments
-"                   punctuation.support.type.property-name.end.json.comments
-:                   punctuation.separator.dictionary.key-value.json.comments
->>>>>>> e4a1b209
 {                   punctuation.definition.dictionary.begin.json.arm
 "                   punctuation.support.type.property-name.begin.json.arm
 guid                support.type.property-name.json.arm
@@ -59,8 +39,4 @@
 ]"                  {{scope-expression-end}}
 }                   punctuation.definition.dictionary.end.json.arm
 }                   punctuation.definition.dictionary.end.json.arm
-<<<<<<< HEAD
-}                   punctuation.definition.dictionary.end.json.arm
-=======
-}                   meta.arm-deployment-template.json.comments
->>>>>>> e4a1b209
+}                   punctuation.definition.dictionary.end.json.arm